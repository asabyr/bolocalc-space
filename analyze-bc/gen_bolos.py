--- conflicted
+++ resolved
@@ -256,10 +256,9 @@
         if self.N_high>0:
             self.write_bc_experiment()
             run_cmd(' '.join(self.cmd_bolo))
-
             self.unpack = up.Unpack(self.file_prefix)
             self.unpack.unpack_sensitivities(self.exp_fp)
-
+            self.unpack.unpack_optical_powers(self.exp_fp)
         if len(self.cached_dict.keys())>0 and len(self.cached_dict_all.keys())>0:
             self.new_dict = self.cached_dict.copy()
             self.new_dict_all=self.cached_dict_all.copy()
@@ -274,49 +273,6 @@
 
         if self.N_low>0:
         # first, the low frequencies
-<<<<<<< HEAD
-        for j,band in enumerate(self.band_centers[self.low]):
-            self.new_dict[j+c] = {}
-            self.new_dict[j+c]['Center Frequency'] = self.band_centers[j]
-            self.new_dict[j+c]['Band Edges'] = tuple(self.band_edges[j])
-            self.new_dict[j+c]['Detector NET_CMB'] = self.hemt_out.sens[j].value
-            self.new_dict[j+c]['Detector NET_RJ'] = self.hemt_out.sens[j].value
-            self.new_dict[j+c]['Optical Power'] = self.hemt_out.popt
-            self.new_dict[j+c]['Sky Power'] = np.nan
-            #self.new_dict[j+c]['Sky Temp'] = self.hemt_out.T_sky[j].value
-            
-            self.new_dict_all[j+c_all] = {}
-            self.new_dict_all[j+c_all]['Center Frequency'] = self.band_centers[j]
-            self.new_dict_all[j+c_all]['Band Edges'] = tuple(self.band_edges[j])
-            self.new_dict_all[j+c_all]['Detector NET_CMB'] = self.hemt_out.sens[j].value
-            self.new_dict_all[j+c_all]['Detector NET_RJ'] = self.hemt_out.sens[j].value
-            self.new_dict_all[j+c_all]['Optical Power'] = self.hemt_out.popt
-            self.new_dict_all[j+c_all]['Sky Power'] = np.nan
-            #self.new_dict_all[j+c_all]['Sky Temp'] = self.hemt_out.T_sky[j].value
-            
-        # next, the high frequencies
-        for j,band in enumerate(self.unpack.sens_outputs[self.exp][self.tel][self.cam]['All'].keys()):
-            j += len(self.low)
-            self.new_dict[j+c] = {}
-            self.new_dict[j+c]['Center Frequency'] = self.band_centers[j]
-            self.new_dict[j+c]['Band Edges'] = tuple(self.band_edges[j])
-            self.new_dict[j+c]['Detector NET_CMB'] = self.unpack.sens_outputs[self.exp][self.tel][self.cam]['All'][band]['Detector NET_CMB'][0]
-            self.new_dict[j+c]['Detector NET_RJ'] = self.unpack.sens_outputs[self.exp][self.tel][self.cam]['All'][band]['Detector NET_RJ'][0]
-            self.new_dict[j+c]['Optical Power'] = self.unpack.sens_outputs[self.exp][self.tel][self.cam]['All'][band]['Optical Power'][0]
-            cmb_pwr = self.unpack.pwr_outputs[self.exp][self.tel][self.cam]['Summary'][band]['CMB']['Power to Detector'][0]
-            fg_pwr = self.unpack.pwr_outputs[self.exp][self.tel][self.cam]['Summary'][band]['ATM']['Power to Detector'][0]
-            self.new_dict[j+c]['Sky Power'] = cmb_pwr + fg_pwr
-            #self.new_dict[j+c]['Sky Temp'] = self.unpack.sens_outputs[self.exp][self.tel][self.cam]['All'][band]['Sky Temp'][0]
-
-            self.new_dict_all[j+c_all] = {}
-            self.new_dict_all[j+c_all]['Center Frequency'] = self.band_centers[j]
-            self.new_dict_all[j+c_all]['Band Edges'] = tuple(self.band_edges[j])
-            self.new_dict_all[j+c_all]['Detector NET_CMB'] = self.unpack.sens_outputs[self.exp][self.tel][self.cam]['All'][band]['Detector NET_CMB'][0]
-            self.new_dict_all[j+c_all]['Detector NET_RJ'] = self.unpack.sens_outputs[self.exp][self.tel][self.cam]['All'][band]['Detector NET_RJ'][0]
-            self.new_dict_all[j+c_all]['Optical Power'] = self.unpack.sens_outputs[self.exp][self.tel][self.cam]['All'][band]['Optical Power'][0]
-            self.new_dict_all[j+c_all]['Sky Power'] = cmb_pwr + fg_pwr
-            #self.new_dict_all[j+c_all]['Sky Temp'] = self.unpack.sens_outputs[self.exp][self.tel][self.cam]['All'][band]['Sky Temp'][0]
-=======
             for j,band in enumerate(self.band_centers[self.low]):
                 self.new_dict[j+c] = {}
                 self.new_dict[j+c]['Center Frequency'] = self.band_centers[j]
@@ -324,16 +280,18 @@
                 self.new_dict[j+c]['Detector NET_CMB'] = self.hemt_out.sens[j].value
                 self.new_dict[j+c]['Detector NET_RJ'] = self.hemt_out.sens[j].value
                 self.new_dict[j+c]['Optical Power'] = self.hemt_out.popt
-                self.new_dict[j+c]['Sky Temp'] = self.hemt_out.T_sky[j].value
-
+                self.new_dict[j+c]['Sky Power'] = np.nan
+                #self.new_dict[j+c]['Sky Temp'] = self.hemt_out.T_sky[j].value
+                
                 self.new_dict_all[j+c_all] = {}
                 self.new_dict_all[j+c_all]['Center Frequency'] = self.band_centers[j]
                 self.new_dict_all[j+c_all]['Band Edges'] = tuple(self.band_edges[j])
                 self.new_dict_all[j+c_all]['Detector NET_CMB'] = self.hemt_out.sens[j].value
                 self.new_dict_all[j+c_all]['Detector NET_RJ'] = self.hemt_out.sens[j].value
                 self.new_dict_all[j+c_all]['Optical Power'] = self.hemt_out.popt
-                self.new_dict_all[j+c_all]['Sky Temp'] = self.hemt_out.T_sky[j].value
-
+                self.new_dict_all[j+c_all]['Sky Power'] = np.nan
+                #self.new_dict_all[j+c_all]['Sky Temp'] = self.hemt_out.T_sky[j].value
+            
         if self.N_high>0:
         # next, the high frequencies
             for j,band in enumerate(self.unpack.sens_outputs[self.exp][self.tel][self.cam]['All'].keys()):
@@ -344,7 +302,10 @@
                 self.new_dict[j+c]['Detector NET_CMB'] = self.unpack.sens_outputs[self.exp][self.tel][self.cam]['All'][band]['Detector NET_CMB'][0]
                 self.new_dict[j+c]['Detector NET_RJ'] = self.unpack.sens_outputs[self.exp][self.tel][self.cam]['All'][band]['Detector NET_RJ'][0]
                 self.new_dict[j+c]['Optical Power'] = self.unpack.sens_outputs[self.exp][self.tel][self.cam]['All'][band]['Optical Power'][0]
-                self.new_dict[j+c]['Sky Temp'] = self.unpack.sens_outputs[self.exp][self.tel][self.cam]['All'][band]['Sky Temp'][0]
+                cmb_pwr = self.unpack.pwr_outputs[self.exp][self.tel][self.cam]['Summary'][band]['CMB']['Power to Detector'][0]
+                fg_pwr = self.unpack.pwr_outputs[self.exp][self.tel][self.cam]['Summary'][band]['ATM']['Power to Detector'][0]
+                self.new_dict[j+c]['Sky Power'] = cmb_pwr + fg_pwr
+                #self.new_dict[j+c]['Sky Temp'] = self.unpack.sens_outputs[self.exp][self.tel][self.cam]['All'][band]['Sky Temp'][0]
 
                 self.new_dict_all[j+c_all] = {}
                 self.new_dict_all[j+c_all]['Center Frequency'] = self.band_centers[j]
@@ -352,9 +313,9 @@
                 self.new_dict_all[j+c_all]['Detector NET_CMB'] = self.unpack.sens_outputs[self.exp][self.tel][self.cam]['All'][band]['Detector NET_CMB'][0]
                 self.new_dict_all[j+c_all]['Detector NET_RJ'] = self.unpack.sens_outputs[self.exp][self.tel][self.cam]['All'][band]['Detector NET_RJ'][0]
                 self.new_dict_all[j+c_all]['Optical Power'] = self.unpack.sens_outputs[self.exp][self.tel][self.cam]['All'][band]['Optical Power'][0]
-                self.new_dict_all[j+c_all]['Sky Temp'] = self.unpack.sens_outputs[self.exp][self.tel][self.cam]['All'][band]['Sky Temp'][0]
-
->>>>>>> 3cc11801
+                self.new_dict_all[j+c_all]['Sky Power'] = cmb_pwr + fg_pwr
+                #self.new_dict_all[j+c_all]['Sky Temp'] = self.unpack.sens_outputs[self.exp][self.tel][self.cam]['All'][band]['Sky Temp'][0]
+
         print(f'saving sensitivities to {self.exp_fp}{self.file_prefix}sens_out.npy')
         self.new_dict = self.sort_dict(self.new_dict)
         self.new_dict_all = self.sort_dict(self.new_dict_all)
